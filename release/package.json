--- conflicted
+++ resolved
@@ -2,9 +2,9 @@
   "name": "Ionide-fsharp",
   "version": "2.2.16",
   "publisher": "Ionide",
-  "contributors": 
-  [   { "name": "Krzysztof Cieślak"    
-      , "url": "https://twitter.com/k_cieslak" 
+  "contributors":
+  [   { "name": "Krzysztof Cieślak"
+      , "url": "https://twitter.com/k_cieslak"
       }
   ,   { "name": "Jared Hester"
       , "email": "jared.hester@gmail.com"
@@ -180,17 +180,15 @@
           "default": "",
           "description": "The directory containing the F# tools"
         },
-<<<<<<< HEAD
         "FSharp.monoPath" : {
           "type": "string",
           "default": "mono",
           "description": "The path to Mono executable"
-=======
+        },
         "FSharp.fsiFilePath": {
           "type": "string",
           "default": "",
           "description": "The path to the F# Interactive tool used by Ionide-FSharp"
->>>>>>> 6d749e6f
         }
       }
     }
