--- conflicted
+++ resolved
@@ -1,42 +1,34 @@
-NUGET
-  remote: https://www.nuget.org/api/v2
-<<<<<<< HEAD
-    FAKE (4.25.5)
-=======
-    FAKE (4.26)
->>>>>>> e65080c1
-    FunScript (1.1.94)
-    Microsoft.Bcl (1.1.10) - framework: net10, net11, net20, net30, net35, net40, net40-full
-      Microsoft.Bcl.Build (>= 1.0.14)
-    Microsoft.Bcl.Build (1.0.21) - import_targets: false, framework: net10, net11, net20, net30, net35, net40, net40-full
-    Microsoft.Net.Http (2.2.29) - framework: net10, net11, net20, net30, net35, net40, net40-full
-      Microsoft.Bcl (>= 1.1.10)
-      Microsoft.Bcl.Build (>= 1.0.14)
-    Node.js (5.3)
-    Npm.js (2.13.1)
-      Node.js (>= 0.12.7)
-    Octokit (0.19)
-      Microsoft.Net.Http  - framework: net10, net11, net20, net30, net35, net40, net40-full
-GIT
-  remote: https://github.com/ionide/ionide-vscode-helpers.git
-     (b81a80ede2179222a5639cf866423d9bc6c2f0b4)
-      build: build.cmd
-  remote: https://github.com/ionide/FSharpFormatting.CLI.git
-     (8b996684032cebe1ba052696fb30081fab023b1f)
-      build: build.cmd
-  remote: https://github.com/ionide/FsAutoComplete.git
-     (e291884b2b52da09f24924a899e8ac84be42c9bc)
-      build: build.cmd LocalRelease
-  remote: https://github.com/fsprojects/Forge.git
-     (0ce0281d45e8f7368f447fc33bf22406b4992801)
-      build: build.cmd
-  remote: git@github.com:ionide/ionide-fsgrammar.git
-     (8061b5296321522633b16d7df66af8cf5fcd3784)
-GITHUB
-  remote: fsharp/FAKE
-<<<<<<< HEAD
-    modules/Octokit/Octokit.fsx (26ea4dbb3d60352b88162bb32577015af2e7c44e)
-=======
-    modules/Octokit/Octokit.fsx (32e262c11174b196dc8af16a577c8c3aa0ab0b2b)
->>>>>>> e65080c1
+NUGET
+  remote: https://www.nuget.org/api/v2
+    FAKE (4.26)
+    FunScript (1.1.94)
+    Microsoft.Bcl (1.1.10) - framework: net10, net11, net20, net30, net35, net40, net40-full
+      Microsoft.Bcl.Build (>= 1.0.14)
+    Microsoft.Bcl.Build (1.0.21) - import_targets: false, framework: net10, net11, net20, net30, net35, net40, net40-full
+    Microsoft.Net.Http (2.2.29) - framework: net10, net11, net20, net30, net35, net40, net40-full
+      Microsoft.Bcl (>= 1.1.10)
+      Microsoft.Bcl.Build (>= 1.0.14)
+    Node.js (5.3)
+    Npm.js (2.13.1)
+      Node.js (>= 0.12.7)
+    Octokit (0.19)
+      Microsoft.Net.Http  - framework: net10, net11, net20, net30, net35, net40, net40-full
+GIT
+  remote: https://github.com/ionide/ionide-vscode-helpers.git
+     (b81a80ede2179222a5639cf866423d9bc6c2f0b4)
+      build: build.cmd
+  remote: https://github.com/ionide/FSharpFormatting.CLI.git
+     (8b996684032cebe1ba052696fb30081fab023b1f)
+      build: build.cmd
+  remote: https://github.com/ionide/FsAutoComplete.git
+     (e291884b2b52da09f24924a899e8ac84be42c9bc)
+      build: build.cmd LocalRelease
+  remote: https://github.com/fsprojects/Forge.git
+     (0ce0281d45e8f7368f447fc33bf22406b4992801)
+      build: build.cmd
+  remote: git@github.com:ionide/ionide-fsgrammar.git
+     (8061b5296321522633b16d7df66af8cf5fcd3784)
+GITHUB
+  remote: fsharp/FAKE
+    modules/Octokit/Octokit.fsx (32e262c11174b196dc8af16a577c8c3aa0ab0b2b)
       Octokit